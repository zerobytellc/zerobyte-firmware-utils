--- conflicted
+++ resolved
@@ -1,10 +1,6 @@
 {
   "name": "@zerobytellc/zerobyte-firmware-utils",
-<<<<<<< HEAD
-  "version": "0.4.3",
-=======
   "version": "0.4.4",
->>>>>>> 24dfe46a
   "description": "Utilities for working with Kraken and Arcus devices",
   "main": "index.js",
   "repository": "https://github.com/zerobytellc/zerobyte-kraken-utils.git",
